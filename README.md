# Structural Causal Bandits: Where to Intervene?

*Sanghack Lee and Elias Bareinboim* Structural Causal Bandits: Where to Intervene? In _Advances in Neural Information Processing System 31 (NIPS'2018), 2018

We provide codebase to allow readers to reproduce our experiments. This code also contains various utilities related to causal diagram, structural causal model, and multi-armed bandit problem.
(At this moment, the code is not well-documented.) 

<<<<<<< HEAD
## Getting Started

For full environment setup instructions, see
[snellius_uv_setup.md](snellius_uv_setup.md).

=======
The code is tested with the following configuration: `python=3.9`, `numpy=1.21.2`,
`scipy=1.7.1`, `joblib=1.0.1`, `matplotlib=3.4.3`, `seaborn=0.11.2`, and
`networkx=2.6.3`, on Linux and MacOS machines.
>>>>>>> dd1c49dd

## Getting Started

Install the package in editable mode together with the required dependencies:

```bash
python -m pip install -e .
```

After installation the `npsem` module can be imported from anywhere.

## Module Overview

- **bandits.py** – implementations of KL-UCB and Thompson Sampling algorithms and
  utilities for running bandit simulations.
- **model.py** – data structures for causal diagrams and structural causal models
  with simple inference routines.
- **where_do.py** – algorithms for computing Minimal Intervention Sets (MIS) and
  POMISs used for deciding where to intervene.
- **scm_bandits.py** – helpers to convert a structural causal model into a bandit
  machine and utilities for selecting arms.
- **utils.py** – small helper functions for randomization, seeding and misc
  utilities.
- **viz_util.py** – basic plotting helpers such as sparse index generation.


## Reproducing the Experiments

Run the following command to execute the bandit experiments (it uses 3/4 of the
available CPU cores):

```bash
python3 -m npsem.NIPS2018POMIS_exp.test_bandit_strategies
```

This step produces a `bandit_results` directory with subdirectories for each of
the three tasks discussed in the paper. To generate the plots from these
results run:

```bash
python3 -m npsem.NIPS2018POMIS_exp.test_drawing_re
```<|MERGE_RESOLUTION|>--- conflicted
+++ resolved
@@ -5,17 +5,9 @@
 We provide codebase to allow readers to reproduce our experiments. This code also contains various utilities related to causal diagram, structural causal model, and multi-armed bandit problem.
 (At this moment, the code is not well-documented.) 
 
-<<<<<<< HEAD
-## Getting Started
-
-For full environment setup instructions, see
-[snellius_uv_setup.md](snellius_uv_setup.md).
-
-=======
 The code is tested with the following configuration: `python=3.9`, `numpy=1.21.2`,
 `scipy=1.7.1`, `joblib=1.0.1`, `matplotlib=3.4.3`, `seaborn=0.11.2`, and
 `networkx=2.6.3`, on Linux and MacOS machines.
->>>>>>> dd1c49dd
 
 ## Getting Started
 
@@ -41,6 +33,11 @@
   utilities.
 - **viz_util.py** – basic plotting helpers such as sparse index generation.
 
+## Getting Started
+
+For full environment setup instructions, see
+[snellius_uv_setup.md](snellius_uv_setup.md).
+
 
 ## Reproducing the Experiments
 
